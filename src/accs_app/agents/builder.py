"""Builder daemon tick and CLI entry point."""

from __future__ import annotations

import argparse
import importlib
import logging
import time
from collections.abc import Callable, Iterable
from dataclasses import dataclass
from datetime import UTC, datetime
<<<<<<< HEAD
from importlib import import_module
from typing import Any, Callable, Protocol
=======
from typing import Any, Protocol
>>>>>>> 0d2fd927

logger = logging.getLogger(__name__)


def _resolve(path: str) -> Callable[..., Any]:
    """Resolve dotted ``path`` to a callable.

    The referenced object is imported lazily and returned. A ``RuntimeError`` is
    raised when the module or attribute cannot be resolved.

    Args:
        path: Dotted import path to resolve.

    Returns:
        The resolved callable.

    Raises:
        RuntimeError: If the target cannot be imported or is missing.
    """
    module_path, _, attr = path.rpartition(".")
    if not module_path or not attr:
        raise RuntimeError(f"invalid import path: {path}")
    try:
        module = import_module(module_path)
    except ModuleNotFoundError as exc:  # pragma: no cover - importlib error
        raise RuntimeError(f"module not found: {module_path}") from exc
    try:
        return getattr(module, attr)
    except AttributeError as exc:  # pragma: no cover - attribute error
        raise RuntimeError(f"attribute not found: {path}") from exc


@dataclass(frozen=True)
class DueJob:
    """Identifier for a job that should be processed."""

    job_id: str


class Repo(Protocol):
    """Repository facade used by :func:`tick` for persistence."""

    def select_due_jobs(self, now: datetime) -> Iterable[DueJob]:
        """Return jobs that are scheduled to run by ``now``."""

    def instantiate_job_tasks(self, job_id: str) -> int:
        """Instantiate tasks for the given job and return count of new tasks."""

    def set_job_running_if_new_tasks(self, job_id: str, created: int) -> None:
        """Mark the job running when new tasks were created."""

    def apply_retry_backoff(self, now: datetime) -> int:
        """Perform retry/backoff housekeeping and return number of jobs retried."""

    def maybe_finish_job(self, job_id: str) -> bool:
        """Attempt to finish job and return ``True`` if finished."""


class DefaultRepo:
<<<<<<< HEAD
    """Repository implementation resolving helper functions dynamically."""

    def select_due_jobs(self, now: datetime) -> Iterable[DueJob]:
        """Return jobs scheduled to run by ``now``."""
        logger.debug("select_due_jobs now=%s", now)
        try:
            func = _resolve("accscore.db.jobs.select_due_jobs")
        except RuntimeError:
            return []
        try:
            rows = func(now)
        except TypeError:
            return []
        return [DueJob(job_id=str(row)) for row in rows]

    def instantiate_job_tasks(self, job_id: str) -> int:
        """Instantiate tasks for ``job_id`` and return count of created tasks."""
        logger.debug("instantiate_job_tasks job_id=%s", job_id)
        try:
            func = _resolve("accscore.db.jobs.instantiate_job_tasks")
        except RuntimeError:
            return 0
        try:
            created = func(job_id)
        except TypeError:
            return 0
        return int(created)

    def set_job_running_if_new_tasks(self, job_id: str, created: int) -> None:
        """Mark job running when ``created`` > 0."""
        logger.debug(
            "set_job_running_if_new_tasks job_id=%s created=%s", job_id, created
        )
        if created <= 0:
            return None
        try:
            func = _resolve("accscore.db.jobs.set_job_running_if_queued")
        except RuntimeError:
            return None
        try:
            func(job_id)
        except TypeError:
            return None
        return None

    def apply_retry_backoff(self, now: datetime) -> int:
        """Apply retry/backoff housekeeping."""
        logger.debug("apply_retry_backoff now=%s", now)
        try:
            func = _resolve("accscore.db.tasks.apply_retry_backoff")
        except RuntimeError:
            return 0
        try:
            return int(func(now))
        except TypeError:
            return 0

    def maybe_finish_job(self, job_id: str) -> bool:
        """Attempt to finish job ``job_id`` and return completion state."""
        logger.debug("maybe_finish_job job_id=%s", job_id)
        try:
            func = _resolve("accscore.db.jobs.maybe_finish_job")
        except RuntimeError:
            return False
        try:
            return bool(func(job_id))
        except TypeError:
            return False
=======
    """Repository implementation delegating to the ACCScore package."""

    def _resolve(self, path: str) -> Callable[..., Any]:
        """Resolve a dotted path to a callable.

        Args:
            path: Dotted import path (e.g. ``"pkg.mod.func"``).

        Returns:
            Imported attribute referenced by ``path``.

        Raises:
            KeyError: If the module or attribute cannot be imported.
        """
        module_name, attr = path.rsplit(".", 1)
        try:
            module = importlib.import_module(module_name)
            return getattr(module, attr)
        except (ModuleNotFoundError, AttributeError) as exc:  # pragma: no cover
            raise KeyError(path) from exc

    def select_due_jobs(self, now: datetime) -> Iterable[DueJob]:
        """Fetch due jobs from ACCScore and adapt rows to :class:`DueJob`."""
        rows = self._resolve("accscore.db.jobs.select_due_jobs")(now)
        return [DueJob(job_id=row["id"]) for row in rows]

    def instantiate_job_tasks(self, job_id: str) -> int:
        """Instantiate tasks for ``job_id`` via ACCScore."""
        func = self._resolve("accscore.db.jobs.instantiate_job_tasks")
        return int(func(job_id))

    def set_job_running_if_new_tasks(self, job_id: str, created: int) -> None:
        """Delegate to ACCScore when ``created`` is positive."""
        if created <= 0:
            return None
        func = self._resolve("accscore.db.jobs.set_job_running_if_new_tasks")
        func(job_id, created)
        return None

    def apply_retry_backoff(self, now: datetime) -> int:
        """Invoke ACCScore backoff housekeeping if available."""
        try:
            func = self._resolve("accscore.db.jobs.apply_retry_backoff")
        except KeyError:
            logger.info("apply_retry_backoff not available")
            return 0
        return int(func(now))

    def maybe_finish_job(self, job_id: str) -> bool:
        """Attempt job completion via ACCScore."""
        func = self._resolve("accscore.db.jobs.maybe_finish_job")
        return bool(func(job_id))
>>>>>>> 0d2fd927


def tick(repo: Repo | None = None, *, now: datetime | None = None) -> int:
    """Execute one builder cycle.

    The cycle performs the following actions:
      * select due jobs (queued & scheduled_at <= now)
      * instantiate tasks from workflow
      * set job running if tasks were created
      * apply retry/backoff pass
      * attempt to finish jobs

    Args:
        repo: Repository implementation to use. Defaults to :class:`DefaultRepo`.
        now: Current time. Defaults to ``datetime.now(UTC)``.

    Returns:
        Total number of actions performed.

        An action is one of:
            * a job had tasks created for it,
            * a job finished, or
            * a job retried via backoff.

    Side Effects:
        Emits a single ``logger.info("builder.tick", extra={...})`` entry summarizing
        the cycle.
    """
    repo = repo or DefaultRepo()
    now = now or datetime.now(UTC)

    due_jobs = list(repo.select_due_jobs(now))
    jobs_with_creates = 0
    finished_count = 0

    for due in due_jobs:
        created = repo.instantiate_job_tasks(due.job_id)
        if created > 0:
            repo.set_job_running_if_new_tasks(due.job_id, created)
            jobs_with_creates += 1
        if repo.maybe_finish_job(due.job_id):
            finished_count += 1

    retries = repo.apply_retry_backoff(now)
    actions = jobs_with_creates + retries + finished_count
    logger.info(
        "builder.tick",
        extra={
            "due_jobs": len(due_jobs),
            "jobs_with_creates": jobs_with_creates,
            "retries": retries,
            "finishes": finished_count,
            "actions": actions,
        },
    )
    return actions


def main() -> None:
    """Command line interface for the builder daemon."""
    parser = argparse.ArgumentParser()
    parser.add_argument(
        "--every", type=float, default=2.0, help="Seconds between ticks"
    )
    parser.add_argument(
        "--once", action="store_true", help="Run a single tick and exit"
    )
    args = parser.parse_args()

    repo: Repo = DefaultRepo()
    if args.once:
        tick(repo=repo)
        return

    while True:
        try:
            tick(repo=repo)
        except Exception:  # noqa: BLE001
            logger.exception("tick failed")
        time.sleep(args.every)<|MERGE_RESOLUTION|>--- conflicted
+++ resolved
@@ -3,18 +3,13 @@
 from __future__ import annotations
 
 import argparse
-import importlib
 import logging
 import time
 from collections.abc import Callable, Iterable
 from dataclasses import dataclass
 from datetime import UTC, datetime
-<<<<<<< HEAD
 from importlib import import_module
-from typing import Any, Callable, Protocol
-=======
 from typing import Any, Protocol
->>>>>>> 0d2fd927
 
 logger = logging.getLogger(__name__)
 
@@ -39,11 +34,11 @@
         raise RuntimeError(f"invalid import path: {path}")
     try:
         module = import_module(module_path)
-    except ModuleNotFoundError as exc:  # pragma: no cover - importlib error
+    except ModuleNotFoundError as exc:  # pragma: no cover
         raise RuntimeError(f"module not found: {module_path}") from exc
     try:
         return getattr(module, attr)
-    except AttributeError as exc:  # pragma: no cover - attribute error
+    except AttributeError as exc:  # pragma: no cover
         raise RuntimeError(f"attribute not found: {path}") from exc
 
 
@@ -74,7 +69,6 @@
 
 
 class DefaultRepo:
-<<<<<<< HEAD
     """Repository implementation resolving helper functions dynamically."""
 
     def select_due_jobs(self, now: datetime) -> Iterable[DueJob]:
@@ -88,7 +82,15 @@
             rows = func(now)
         except TypeError:
             return []
-        return [DueJob(job_id=str(row)) for row in rows]
+        # Be robust to row shape: dict with id / job_id, or raw id
+        due: list[DueJob] = []
+        for row in rows or []:
+            if isinstance(row, dict):
+                job_id = row.get("id") or row.get("job_id") or str(row)
+            else:
+                job_id = str(row)
+            due.append(DueJob(job_id=job_id))
+        return due
 
     def instantiate_job_tasks(self, job_id: str) -> int:
         """Instantiate tasks for ``job_id`` and return count of created tasks."""
@@ -101,7 +103,7 @@
             created = func(job_id)
         except TypeError:
             return 0
-        return int(created)
+        return int(created or 0)
 
     def set_job_running_if_new_tasks(self, job_id: str, created: int) -> None:
         """Mark job running when ``created`` > 0."""
@@ -110,27 +112,36 @@
         )
         if created <= 0:
             return None
-        try:
-            func = _resolve("accscore.db.jobs.set_job_running_if_queued")
-        except RuntimeError:
-            return None
-        try:
-            func(job_id)
-        except TypeError:
-            return None
+        # Prefer a targeted helper if available; otherwise no-op in MVP.
+        for path in (
+            "accscore.db.jobs.set_job_running_if_queued",
+            "accscore.db.jobs.set_job_running_if_new_tasks",
+        ):
+            try:
+                func = _resolve(path)
+                func(job_id)
+                return None
+            except RuntimeError:
+                continue
+            except TypeError:
+                return None
         return None
 
     def apply_retry_backoff(self, now: datetime) -> int:
         """Apply retry/backoff housekeeping."""
         logger.debug("apply_retry_backoff now=%s", now)
-        try:
-            func = _resolve("accscore.db.tasks.apply_retry_backoff")
-        except RuntimeError:
-            return 0
-        try:
-            return int(func(now))
-        except TypeError:
-            return 0
+        for path in (
+            "accscore.db.tasks.apply_retry_backoff",
+            "accscore.db.jobs.apply_retry_backoff",
+        ):
+            try:
+                func = _resolve(path)
+                return int(func(now) or 0)
+            except RuntimeError:
+                continue
+            except TypeError:
+                return 0
+        return 0
 
     def maybe_finish_job(self, job_id: str) -> bool:
         """Attempt to finish job ``job_id`` and return completion state."""
@@ -143,60 +154,6 @@
             return bool(func(job_id))
         except TypeError:
             return False
-=======
-    """Repository implementation delegating to the ACCScore package."""
-
-    def _resolve(self, path: str) -> Callable[..., Any]:
-        """Resolve a dotted path to a callable.
-
-        Args:
-            path: Dotted import path (e.g. ``"pkg.mod.func"``).
-
-        Returns:
-            Imported attribute referenced by ``path``.
-
-        Raises:
-            KeyError: If the module or attribute cannot be imported.
-        """
-        module_name, attr = path.rsplit(".", 1)
-        try:
-            module = importlib.import_module(module_name)
-            return getattr(module, attr)
-        except (ModuleNotFoundError, AttributeError) as exc:  # pragma: no cover
-            raise KeyError(path) from exc
-
-    def select_due_jobs(self, now: datetime) -> Iterable[DueJob]:
-        """Fetch due jobs from ACCScore and adapt rows to :class:`DueJob`."""
-        rows = self._resolve("accscore.db.jobs.select_due_jobs")(now)
-        return [DueJob(job_id=row["id"]) for row in rows]
-
-    def instantiate_job_tasks(self, job_id: str) -> int:
-        """Instantiate tasks for ``job_id`` via ACCScore."""
-        func = self._resolve("accscore.db.jobs.instantiate_job_tasks")
-        return int(func(job_id))
-
-    def set_job_running_if_new_tasks(self, job_id: str, created: int) -> None:
-        """Delegate to ACCScore when ``created`` is positive."""
-        if created <= 0:
-            return None
-        func = self._resolve("accscore.db.jobs.set_job_running_if_new_tasks")
-        func(job_id, created)
-        return None
-
-    def apply_retry_backoff(self, now: datetime) -> int:
-        """Invoke ACCScore backoff housekeeping if available."""
-        try:
-            func = self._resolve("accscore.db.jobs.apply_retry_backoff")
-        except KeyError:
-            logger.info("apply_retry_backoff not available")
-            return 0
-        return int(func(now))
-
-    def maybe_finish_job(self, job_id: str) -> bool:
-        """Attempt job completion via ACCScore."""
-        func = self._resolve("accscore.db.jobs.maybe_finish_job")
-        return bool(func(job_id))
->>>>>>> 0d2fd927
 
 
 def tick(repo: Repo | None = None, *, now: datetime | None = None) -> int:
@@ -214,16 +171,10 @@
         now: Current time. Defaults to ``datetime.now(UTC)``.
 
     Returns:
-        Total number of actions performed.
-
-        An action is one of:
-            * a job had tasks created for it,
-            * a job finished, or
-            * a job retried via backoff.
+        Total number of actions performed (creates + retries + finishes).
 
     Side Effects:
-        Emits a single ``logger.info("builder.tick", extra={...})`` entry summarizing
-        the cycle.
+        Emits a single ``logger.info("builder.tick", extra={...})`` summary.
     """
     repo = repo or DefaultRepo()
     now = now or datetime.now(UTC)
@@ -257,23 +208,23 @@
 
 def main() -> None:
     """Command line interface for the builder daemon."""
-    parser = argparse.ArgumentParser()
-    parser.add_argument(
-        "--every", type=float, default=2.0, help="Seconds between ticks"
-    )
-    parser.add_argument(
-        "--once", action="store_true", help="Run a single tick and exit"
-    )
+    parser = argparse.ArgumentParser("accs-builder")
+    parser.add_argument("--every", type=float, default=2.0, help="Seconds between ticks")
+    parser.add_argument("--once", action="store_true", help="Run a single tick and exit")
     args = parser.parse_args()
 
+    logging.basicConfig(level=logging.INFO)
+
     repo: Repo = DefaultRepo()
+
     if args.once:
         tick(repo=repo)
         return
 
+    interval = max(0.05, float(args.every))
     while True:
         try:
             tick(repo=repo)
-        except Exception:  # noqa: BLE001
-            logger.exception("tick failed")
-        time.sleep(args.every)+        except Exception as exc:  # pragma: no cover
+            logger.exception("builder.tick.failed: %s", exc)
+        time.sleep(interval)